--- conflicted
+++ resolved
@@ -24,13 +24,8 @@
 //
 // You can specify all the values or you can default the Build and Revision Numbers
 // by using the '*' as shown below:
-<<<<<<< HEAD
-[assembly: AssemblyVersion("1.3.1")]
-[assembly: AssemblyFileVersion("1.3.1.0")]
-=======
 [assembly: AssemblyVersion("1.4.0")]
 [assembly: AssemblyFileVersion("1.4.0.0")]
->>>>>>> 5b9ed5b4
 
 #if DEBUG
 [assembly: InternalsVisibleTo("Microsoft.Graph.Core.Test")]
