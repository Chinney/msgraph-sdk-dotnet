--- conflicted
+++ resolved
@@ -66,10 +66,7 @@
             DelegatingHandler[] handlers = new DelegatingHandler[]
             {
                 new AuthenticationHandler(null),
-<<<<<<< HEAD
                 new CompressionHandler(),
-=======
->>>>>>> e791ccab
                 new RetryHandler(),
                 new RedirectHandler()
             };
