﻿using Microsoft.VisualStudio.TestTools.UnitTesting;
using System;
using System.Collections.Generic;
using System.Net.Http;
using Async = System.Threading.Tasks;

namespace Microsoft.Graph.Test.Requests.Functional
{
    [Ignore]
    [TestClass]
    public class SharePointTests : GraphTestBase
    {
        // Test search a SharePoint site.
        [TestMethod]
        public async Async.Task SharePointSearchSites()
        {
            try
            {
                // Specify the search query parameter.
                var searchQuery = new QueryOption("search", "contoso");
                var options = new List<QueryOption>();
                options.Add(searchQuery);

                // Call the Microsoft Graph API. 
                // /sites?search=a
                var siteSearchResults = await graphClient.Sites.Request(options).GetAsync();

                Assert.IsTrue(siteSearchResults.Count > 0, "Expected at least one search result. Got zero. Check test data.");

            }
            catch (Microsoft.Graph.ServiceException e)
            {
                Assert.Fail("Something happened, check out a trace. Error code: {0}", e.Error.Code);
            }
        }

        // Test accessing the default document libraries for a SharePoint site.
        [TestMethod]
        public async Async.Task SharePointGetDocumentLibraries()
        {
            try
            {
                // Specify the search query parameter.
                var searchQuery = new QueryOption("search", "Office 365 Demos");
                var options = new List<QueryOption>();
                options.Add(searchQuery);

                // Call the Microsoft Graph API. Expecting a single search entry from the tenant.
                var siteSearchResults = await graphClient.Sites.Request(options).GetAsync();
                Assert.IsTrue(siteSearchResults.Count > 0, "Expected at least one search result. Got zero. Check test data.");

                // Call the Microsoft Graph API. Get the drives collection page.
                SiteDrivesCollectionPage drives = (SiteDrivesCollectionPage)graphClient.Sites[siteSearchResults[0].Id].Drives.Request().GetAsync().Result;


                Assert.IsTrue(drives.Count > 0, "Expected at least one drive result. Got zero. Check test data.");

            }
            catch (Microsoft.Graph.ServiceException e)
            {
                Assert.Fail("Something happened, check out a trace. Error code: {0}", e.Error.Code);
            }
        }

        // Test accessing the non-default document library on a SharePoint site.
        [TestMethod]
        public async Async.Task SharePointGetNonDefaultDocumentLibraries()
        {
            try
            {
                // Specify the search query parameter.
                var searchQuery = new QueryOption("search", "sales");
                var options = new List<QueryOption>();
                options.Add(searchQuery);

                // Call the Microsoft Graph API. Expecting a single search entry from the tenant.
                var siteSearchResults = await graphClient.Sites.Request(options).GetAsync();
                Assert.IsTrue(siteSearchResults.Count > 0, "Expected at least one search result. Got zero. Check test data.");

                // Call the Microsoft Graph API. Get the sites drives collection page.
                SiteDrivesCollectionPage drives = (SiteDrivesCollectionPage)graphClient.Sites[siteSearchResults[0].Id]
                                                                                       .Drives
                                                                                       .Request()
                                                                                       .GetAsync()
                                                                                       .Result;

                // Call the Microsoft Graph API. Get the drives collection page.
                DriveItemChildrenCollectionPage library = (DriveItemChildrenCollectionPage)graphClient.Sites[siteSearchResults[0].Id]
                                                                                                      .Drives[drives[0].Id]
                                                                                                      .Root
                                                                                                      .Children
                                                                                                      .Request()
                                                                                                      .GetAsync()
                                                                                                      .Result;

                Assert.IsTrue(library.Count > 0, "Expected at least one driveitem result. Got zero. Check test data.");

            }
            catch (Microsoft.Graph.ServiceException e)
            {
                Assert.Fail("Something happened, check out a trace. Error code: {0}", e.Error.Code);
            }
        }

        /// <summary>
        /// Tests the GetSiteByPath method added in GraphServiceSitesCollectionRequestBuilderExtension.cs
        /// https://developer.microsoft.com/en-us/graph/docs/api-reference/v1.0/api/site_get
        /// </summary>
        /// Open question: how is a customer expected to get Site path. This part of the experience is unclear to me. 
        /// 
        [Ignore] // Need reset test data  in demo tenant
        [TestMethod]
        public async Async.Task SharePointGetSiteWithPath()
        {
            try
            {
                // Create the request to get the root site by using the root structural property. We don't generate 
                // request builders for structural properties so we need to use HttpRequestMessage to make the request.
                string requestUrlToGetSiteRootInfo = String.Format("{0}{1}", graphClient.Sites.Request().RequestUrl, "/root");
                HttpRequestMessage hrm = new HttpRequestMessage(HttpMethod.Get, requestUrlToGetSiteRootInfo);

                // Authenticate (add access token) to our HttpRequestMessage
                await graphClient.AuthenticationProvider.AuthenticateRequestAsync(hrm);

                HttpResponseMessage response = await graphClient.HttpProvider.SendAsync(hrm);

                Site site;

                // Get the Site.
                if (response.IsSuccessStatusCode)
                {
                    // Deserialize Site object.
                    var content = await response.Content.ReadAsStringAsync();
                    site = graphClient.HttpProvider.Serializer.DeserializeObject<Site>(content);
                }
                else
                    throw new ServiceException(
                        new Error
                        {
                            Code = response.StatusCode.ToString(),
                            Message = await response.Content.ReadAsStringAsync()
                        });
                               
<<<<<<< HEAD
                string siteResource = "portals2";
=======
                string siteResource = "sites/IT";
>>>>>>> 8d2977a4

                // Get the sites/IT site.
                Site portalInfoTechSite = await graphClient.Sites.GetByPath(siteResource, site.SiteCollection.Hostname).Request().GetAsync();

                StringAssert.Contains(portalInfoTechSite.WebUrl, siteResource);
                StringAssert.Contains(portalInfoTechSite.Id, portalInfoTechSite.SiteCollection.Hostname); // Check if id format changes under us. 
                Assert.AreEqual(site.SiteCollection.Hostname, portalInfoTechSite.SiteCollection.Hostname);

                // Get the site's drive
                Drive techDrive = await graphClient.Sites.GetByPath(siteResource, site.SiteCollection.Hostname).Drive.Request().GetAsync();
                Assert.IsNotNull(techDrive);
            }
            catch (Microsoft.Graph.ServiceException e)
            {
                Assert.Fail("Something happened, check out a trace. Error code: {0}", e.Error.Code);
            }
        }
        
        /// <summary>
        /// Test to get information about a SharePoint site by its URL.
        /// </summary>
        [TestMethod]
        public async Async.Task SharePointAccessSiteByUrl()
        {
            try
            {
                Site site = await graphClient.Shares[UrlToSharingToken("https://m365x462896.sharepoint.com/sites/portals2")].Site.Request().GetAsync();
                Assert.IsNotNull(site);
            }
            catch (Microsoft.Graph.ServiceException e)
            {
                Assert.Fail("Something happened, check out a trace. Error code: {0}", e.Error.Code);
            }
        }

        string UrlToSharingToken(string inputUrl)
        {
            var base64Value = System.Convert.ToBase64String(System.Text.Encoding.UTF8.GetBytes(inputUrl));
            return "u!" + base64Value.TrimEnd('=').Replace('/', '_').Replace('+', '-');
        }
    }
}<|MERGE_RESOLUTION|>--- conflicted
+++ resolved
@@ -141,11 +141,7 @@
                             Message = await response.Content.ReadAsStringAsync()
                         });
                                
-<<<<<<< HEAD
-                string siteResource = "portals2";
-=======
                 string siteResource = "sites/IT";
->>>>>>> 8d2977a4
 
                 // Get the sites/IT site.
                 Site portalInfoTechSite = await graphClient.Sites.GetByPath(siteResource, site.SiteCollection.Hostname).Request().GetAsync();
