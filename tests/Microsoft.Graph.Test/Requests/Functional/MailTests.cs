﻿using System;
using Microsoft.VisualStudio.TestTools.UnitTesting;
using System.Collections.Generic;
using System.IO;
using System.Threading.Tasks;

namespace Microsoft.Graph.Test.Requests.Functional
{
    [Ignore]
    [TestClass]
    public class MailTests : GraphTestBase
    {
<<<<<<< HEAD
        [Ignore] // Setup Fiddler autoresponder 
        [TestMethod]
        public async System.Threading.Tasks.Task MailGetGroupWithThrottlingError()
        {
            try
            {
                // All requests should have a client-request-id set so that the client can correlate a 
                // request with a response. 
                var headerOptions = new List<HeaderOption>()
                {
                    new HeaderOption("client-request-id", new Guid("dddddddd-dddd-dddd-dddd-dddddddddddd").ToString())
                };

                // To get a throttling error, I mocked up a 429 response in a text file and turned on the Fiddler
                // autoresponder to return the text file as the response envelope. The autoresponder for this 
                // scenario responds to EXACT:https://graph.microsoft.com/v1.0/groups/036bd54c-c6e5-43eb-b8b5-03e019e75bd1
                var group = await graphClient.Groups["036bd54c-c6e5-43eb-b8b5-03e019e75bd1"].Request(headerOptions).GetAsync();
            }
            catch (Microsoft.Graph.ServiceException e)
            {
                if ((int)e.StatusCode == 429) // Too Many Requests
                {
                    // We have the client-request-id for correlating the response to the request that failed.
                    IEnumerable<string> clientrequestidvalues;
                    Assert.IsTrue(e.ResponseHeaders.TryGetValues("client-request-id", out clientrequestidvalues));
=======
>>>>>>> e376de60

        
        public async System.Threading.Tasks.Task<Message> createEmail(string emailBody)
        {
            // Get the test user.
            var me = await graphClient.Me.Request().GetAsync();

            var subject = DateTime.Now.ToString();

            var message = new Message();
            message.Subject = subject;
            message.Body = new ItemBody() { Content = emailBody };
            var recipients = new List<Recipient>()
            {
                new Recipient()
                {
                    EmailAddress = new EmailAddress()
                    {
                        Address = me.Mail
                    }
                }
            };

            message.ToRecipients = recipients;

            return message;
        } 

        // Tests the SendMail action.
        [TestMethod]
        public async System.Threading.Tasks.Task MailSendMail()
        {
            try
            {
                var message = await createEmail("Sent from the MailSendMail test.");

                // Send email to the test user.
                await graphClient.Me.SendMail(message, true).Request().PostAsync();

                var query = new List<Option>()
                {
                    new QueryOption("filter", "Subject eq '" + message.Subject + "'")
                };

                // Check the we found the sent email in the sent items folder.
                var mailFolderMessagesCollectionPage = await graphClient.Me.MailFolders["sentitems"].Messages.Request(query).GetAsync();

                Assert.IsNotNull(mailFolderMessagesCollectionPage, "Unexpected results, the results contains a null collection.");
            }
            catch (Microsoft.Graph.ServiceException e)
            {
                Assert.Fail("Something happened, check out a trace. Error code: {0}", e.Error.Code);
            }
        }

        // Test that we can set an attachment on a mail, send it, and then retrieve it.
        [TestMethod]
        public async System.Threading.Tasks.Task MailSendMailWithFileAttachment()
        {
            try
            {
                var message = await createEmail("Sent from the MailSendMailWithAttachment test.");

                var attachment = new FileAttachment();
                attachment.ODataType = "#microsoft.graph.fileAttachment";
                attachment.Name = "MyFileAttachment.txt";
                attachment.ContentBytes = Microsoft.Graph.Test.Properties.Resources.textfile;

                message.Attachments = new MessageAttachmentsCollectionPage();
                message.Attachments.Add(attachment);

                await graphClient.Me.SendMail(message, true).Request().PostAsync();
            }
            catch (Microsoft.Graph.ServiceException e)
            {
                Assert.Fail("Something happened, check out a trace. Error code: {0}", e.Error.Code);
            }
        }

        [TestMethod]
        public async System.Threading.Tasks.Task MailGetMailWithFileAttachment()
        {
            try
            {
                // Find messages with attachments.
                var messageCollection = await graphClient.Me.Messages.Request()
                                                                     .Filter("hasAttachments eq true")
                                                                     .GetAsync();

                if (messageCollection.Count > 0)
                {
                    // Get information about attachments on the first message that has attachments.
                    var attachments = await graphClient.Me.Messages[messageCollection[0].Id]
                                                          .Attachments
                                                          .Request()
                                                          .GetAsync();

                    // Get an attachment.
                    var attachmment = await graphClient.Me.Messages[messageCollection[0].Id]
                                                          .Attachments[attachments[0].Id]
                                                          .Request()
                                                          .GetAsync();

                    if (attachmment is FileAttachment)
                        Assert.IsNotNull((attachmment as FileAttachment).ContentBytes, "The attachment doesn't contain expected content.");
                }
            }
            catch (Microsoft.Graph.ServiceException e)
            {
                Assert.Fail("Something happened, check out a trace. Error code: {0}", e.Error.Code);
            }
        }


        [TestMethod]
        public async System.Threading.Tasks.Task MailNextPageRequest()
        {
            try
            {
                var messages = new List<Message>();

                var messagePage = await graphClient.Me.Messages.Request().GetAsync();

                messages.AddRange(messagePage.CurrentPage);

                while (messagePage.NextPageRequest != null)
                {
                    messagePage = await messagePage.NextPageRequest.GetAsync();
                    messages.AddRange(messagePage.CurrentPage);
                }
            }
            catch (Microsoft.Graph.ServiceException e)
            {
                Assert.Fail("Something happened, check out a trace. Error code: {0}", e.Error.Code);
            }
        }
    }
}<|MERGE_RESOLUTION|>--- conflicted
+++ resolved
@@ -10,36 +10,6 @@
     [TestClass]
     public class MailTests : GraphTestBase
     {
-<<<<<<< HEAD
-        [Ignore] // Setup Fiddler autoresponder 
-        [TestMethod]
-        public async System.Threading.Tasks.Task MailGetGroupWithThrottlingError()
-        {
-            try
-            {
-                // All requests should have a client-request-id set so that the client can correlate a 
-                // request with a response. 
-                var headerOptions = new List<HeaderOption>()
-                {
-                    new HeaderOption("client-request-id", new Guid("dddddddd-dddd-dddd-dddd-dddddddddddd").ToString())
-                };
-
-                // To get a throttling error, I mocked up a 429 response in a text file and turned on the Fiddler
-                // autoresponder to return the text file as the response envelope. The autoresponder for this 
-                // scenario responds to EXACT:https://graph.microsoft.com/v1.0/groups/036bd54c-c6e5-43eb-b8b5-03e019e75bd1
-                var group = await graphClient.Groups["036bd54c-c6e5-43eb-b8b5-03e019e75bd1"].Request(headerOptions).GetAsync();
-            }
-            catch (Microsoft.Graph.ServiceException e)
-            {
-                if ((int)e.StatusCode == 429) // Too Many Requests
-                {
-                    // We have the client-request-id for correlating the response to the request that failed.
-                    IEnumerable<string> clientrequestidvalues;
-                    Assert.IsTrue(e.ResponseHeaders.TryGetValues("client-request-id", out clientrequestidvalues));
-=======
->>>>>>> e376de60
-
-        
         public async System.Threading.Tasks.Task<Message> createEmail(string emailBody)
         {
             // Get the test user.
